#!/usr/bin/env python
# -*- coding: utf-8 -*-
"""

When's My Train?
(c) 2011-12 Chris Applegate (chris AT qwghlm DOT co DOT uk)
Released under the MIT License

A Twitter bot that takes requests for a Tube or DLR train, and replies with the real-time data from TfL on Twitter

Inherits many methods and data structures from WhensMyTransport, including: loading the databases, config, connecting to Twitter,
reading @ replies, replying to them, checking new followers, following them back

This module just does work specific to trains: Parsing & interpreting a train-specific message, and looking it up against the database of
stations and lines, checking the TfL Tube and DLR APIs and formatting an appropriate reply to be sent back
"""
from abc import ABCMeta
import argparse
import logging
from pprint import pprint

from whensmytransport import WhensMyTransport
from lib.dataparsers import parse_dlr_data, parse_tube_data
from lib.exceptions import WhensMyTransportException
from lib.models import RailStation, NullDeparture
from lib.stringutils import get_best_fuzzy_match
from lib.textparser import WMTTrainParser


LINE_NAMES = (
    'Bakerloo',
    'Central',
    'Circle',
    'District',
    'Hammersmith & City',
    'Jubilee',
    'Metropolitan',
    'Northern',
    'Piccadilly',
    'Victoria',
    'Waterloo & City',
    'DLR',
)


class WhensMyTrain(WhensMyTransport):
    """
    Class for the @WhensMyDLR and @WhensMyTube bots. This inherits from the WhensMyTransport and provides specialist functionality for when
    there is a limited number of stations and they have well-known, universally agreed names, which is normally railways and not buses.
    """
    __metaclass__ = ABCMeta

    def __init__(self, instance_name, testing=False):
        """
        Constructor
        """
        WhensMyTransport.__init__(self, instance_name, testing)
        self.allow_blank_tweets = instance_name == 'whensmydlr'
        self.parser = WMTTrainParser()

        # Build internal lookup table of possible line name -> "official" line name
        # Handle abbreviated three-letter versions and sort out ampersands
        line_tuples = [(name, name) for name in LINE_NAMES]
        line_tuples += [(name[:3], name) for name in LINE_NAMES]
        line_tuples += [(name.replace("&", "and"), name) for name in LINE_NAMES]
        line_tuples += [('W&C', 'Waterloo & City'), ('H&C', 'Hammersmith & City',), ('Docklands Light Railway', 'DLR')]
        self.line_lookup = dict(line_tuples)

    def process_individual_request(self, line_name, origin, destination, position):
        """
        Take an individual line, with either origin or position, and work out which station the user is
        referring to, and then get times for it
        """
        line = self.line_lookup.get(line_name, "") or get_best_fuzzy_match(line_name, self.line_lookup.values())
        if not line:
            raise WhensMyTransportException('nonexistent_line', line_name)
        line_code = get_line_code(line)
        if line != 'DLR':
            line_name += " Line"

        # Dig out relevant departure station for this line from the geotag, if provided, or else the station name
        if position:
            logging.debug("Attempting to get closest to position: %s", position)
            station = self.get_station_by_geolocation(line_code, position)
        else:
            logging.debug("Attempting to get a fuzzy match on placename %s", origin)
            station = self.get_station_by_station_name(line_code, origin)
        if not station:
            raise WhensMyTransportException('rail_station_name_not_found', origin, line_name)
        if station.code == "XXX":  # XXX is the code for a station that does not have TrackerNet data on the API
            raise WhensMyTransportException('rail_station_not_in_system', station.name)

        # If user has specified a destination, work out what it is, and check a direct route to it exists
        if destination:
            destination_name = self.get_canonical_station_name(line_code, destination) or None
        else:
            destination_name = None
        if destination_name and not self.geodata.direct_route_exists(station.name, destination_name, line_code):
            raise WhensMyTransportException('no_direct_route', station.name, destination_name, line_name)

        # All being well, we can now get the departure data for this station and return it
        departure_data = self.get_departure_data(station, line_code, must_stop_at=destination_name)
        if departure_data:
            return "%s to %s" % (station.get_abbreviated_name(), str(departure_data))
        else:
            if destination_name:
                raise WhensMyTransportException('no_trains_shown_to', line_name, station.name, destination_name)
            else:
                raise WhensMyTransportException('no_trains_shown', line_name, station.name)

    def get_station_by_geolocation(self, line_code, position):
        """
        Take a line and a tuple specifying latitude & longitude, and works out closest station
        """
        return self.geodata.find_closest(position, {'line': line_code}, RailStation)

    def get_station_by_station_name(self, line_code, station_name):
        """
        Take a line and a string specifying station name, and work out matching for that name
        """
        return self.geodata.find_fuzzy_match(station_name, {'line': line_code}, RailStation)

    def get_canonical_station_name(self, line_code, station_name):
        """
        Return just the string matching for a line code and station name, or blank if none exists
        """
        station_obj = self.get_station_by_station_name(line_code, station_name)
        return station_obj and station_obj.name or ""

    def get_departure_data(self, station, line_code, must_stop_at=None):
        """
        Take a station object and a line ID, and get departure data for that station
        Returns a dictionary; keys are slot names (platform for DLR, direction for Tube), values lists of Train objects
        """
        #pylint: disable=W0108
        # Check if the station is open and if so (it will throw an exception if not), summon the data
        self.check_station_is_open(station)

        # Circle line these days is coded H as it shares with the Hammersmith & City
        if line_code == 'O':
            line_code = 'H'
        if line_code == 'DLR':
            dlr_data = self.browser.fetch_xml_tree(self.urls.DLR_URL % station.code)
            departures = parse_dlr_data(dlr_data, station)
            null_constructor = lambda platform: NullDeparture("from " + platform)
        else:
            tube_data = self.browser.fetch_xml_tree(self.urls.TUBE_URL % (line_code, station.code))
            departures = parse_tube_data(tube_data, station, line_code)
            null_constructor = lambda direction: NullDeparture(direction)

        # Turn parsed destination & via names into canonical versions for this train so we can do lookups & checks
        for slot in departures:
            for train in departures[slot]:
                if train.destination != "Unknown":
                    train.destination = self.get_canonical_station_name(line_code, train.destination)
                if train.via:
                    train.via = self.get_canonical_station_name(line_code, train.via)

        # Deal with any departures filed under "Unknown", slotting them into Eastbound/Westbound if their direction is not known
        # (By a stroke of luck, all the stations this applies to - North Acton, Edgware Road, Loughton, White City - are on an east/west line)
        if "Unknown" in departures:
            for train in departures["Unknown"]:
                destination_station = self.get_station_by_station_name(line_code, train.destination)
                if not destination_station:
                    continue
                if destination_station.location_easting < station.location_easting:
                    departures.add_to_slot("Westbound", train)
                else:
                    departures.add_to_slot("Eastbound", train)
            del departures["Unknown"]

<<<<<<< HEAD
        # Filter out trains terminating here, and any that do not serve our destination
        terminus = lambda train: self.get_canonical_station_name(line_code, train.get_destination_no_via())
        # For any non-empty list of departures, filter out any that terminate here. Note that existing empty lists remain empty and are not deleted
        train_doesnt_terminate_here = lambda train: terminus(train) != station.name
        departure_data.filter(train_doesnt_terminate_here, delete_existing_empty_slots=False)
        # If we've specified a station to go via, filter out any that do not stop at that station or are not in its direction
        # Note that unlike the above, this will turn all existing empty lists into Nones (and thus deletable) as well
        if via:
            train_goes_via = lambda train: self.geodata.does_train_stop_at(station.name, via, terminus(train), train.direction, line_code)
            departure_data.filter(train_goes_via, delete_existing_empty_slots=True)
        departure_data.cleanup(null_constructor)
        return departure_data


=======
        # For any non-empty list of departures, filter out any that terminate here. Note that existing empty lists remain empty and are not deleted
        departures.filter(lambda train: train.destination != station.name, delete_existing_empty_slots=False)
        # If we've specified a station to stop at, filter out any that do not stop at that station or are not in its direction
        # Note that unlike the above, this will turn all existing empty lists into Nones (and thus deletable) as well
        if must_stop_at:
            departures.filter(lambda train: self.geodata.does_train_stop_at(station.name, must_stop_at, train), delete_existing_empty_slots=True)
        departures.cleanup(null_constructor)
        return departures
>>>>>>> bde93f16

    def check_station_is_open(self, station):
        """
        Check to see if a station is open, return True if so, throw an exception if not
        """
        try:
            status_data = self.browser.fetch_xml_tree(self.urls.STATUS_URL)
        # If we get an exception with fetching this data, don't worry about it
        except WhensMyTransportException:
            return True
        for station_status in status_data.findall('StationStatus'):
            station_node = station_status.find('Station')
            status_node = station_status.find('Status')
            if station_node.attrib['Name'] == station.name and status_node.attrib['Description'] == 'Closed':
                raise WhensMyTransportException('tube_station_closed', station.name, station_status.attrib['StatusDetails'].strip().lower())
        return True


def get_line_code(line_name):
    """
    Return the TfL line code for the line requested
    """
    if line_name == 'DLR':
        return line_name
    elif line_name == 'Circle':
        return 'O'
    else:
        return line_name[0]

# If this script is called directly, check our Tweets and Followers, and reply/follow as appropriate
# Instance name comes from command line, all other config is done in the file config.cfg
if __name__ == "__main__":
    #pylint: disable=C0103
    parser = argparse.ArgumentParser(description="Run When's My Tube? or When's My DLR?")
    parser.add_argument("instance_name", action="store", help="Name of the instance to run (e.g. whensmytube, whensmydlr)")
    instance = parser.parse_args().instance_name
    if instance in ("whensmytube", "whensmydlr"):
        try:
            WMT = WhensMyTrain(instance)
            WMT.check_tweets()
        except RuntimeError as err:
            print err
    else:
        print "Error - %s is not a valid instance name" % instance<|MERGE_RESOLUTION|>--- conflicted
+++ resolved
@@ -169,22 +169,6 @@
                     departures.add_to_slot("Eastbound", train)
             del departures["Unknown"]
 
-<<<<<<< HEAD
-        # Filter out trains terminating here, and any that do not serve our destination
-        terminus = lambda train: self.get_canonical_station_name(line_code, train.get_destination_no_via())
-        # For any non-empty list of departures, filter out any that terminate here. Note that existing empty lists remain empty and are not deleted
-        train_doesnt_terminate_here = lambda train: terminus(train) != station.name
-        departure_data.filter(train_doesnt_terminate_here, delete_existing_empty_slots=False)
-        # If we've specified a station to go via, filter out any that do not stop at that station or are not in its direction
-        # Note that unlike the above, this will turn all existing empty lists into Nones (and thus deletable) as well
-        if via:
-            train_goes_via = lambda train: self.geodata.does_train_stop_at(station.name, via, terminus(train), train.direction, line_code)
-            departure_data.filter(train_goes_via, delete_existing_empty_slots=True)
-        departure_data.cleanup(null_constructor)
-        return departure_data
-
-
-=======
         # For any non-empty list of departures, filter out any that terminate here. Note that existing empty lists remain empty and are not deleted
         departures.filter(lambda train: train.destination != station.name, delete_existing_empty_slots=False)
         # If we've specified a station to stop at, filter out any that do not stop at that station or are not in its direction
@@ -193,7 +177,6 @@
             departures.filter(lambda train: self.geodata.does_train_stop_at(station.name, must_stop_at, train), delete_existing_empty_slots=True)
         departures.cleanup(null_constructor)
         return departures
->>>>>>> bde93f16
 
     def check_station_is_open(self, station):
         """
